--- conflicted
+++ resolved
@@ -20,11 +20,8 @@
 from llama_index.vector_stores.supabase import SupabaseVectorStore
 from llama_index.vector_stores.weaviate import WeaviateVectorStore
 from llama_index.vector_stores.postgres import PGVectorStore
-<<<<<<< HEAD
+from llama_index.vector_stores.zep import ZepVectorStore
 from llama_index.vector_stores.vectara import VectaraVectorStore
-=======
-from llama_index.vector_stores.zep import ZepVectorStore
->>>>>>> a75a684c
 from llama_index.vector_stores.docarray import (
     DocArrayHnswVectorStore,
     DocArrayInMemoryVectorStore,
@@ -51,9 +48,6 @@
     "DocArrayHnswVectorStore",
     "SupabaseVectorStore",
     "PGVectorStore",
-<<<<<<< HEAD
+    "ZepVectorStore",
     "VectaraVectorStore",
-=======
-    "ZepVectorStore",
->>>>>>> a75a684c
 ]