--- conflicted
+++ resolved
@@ -5,11 +5,8 @@
 ### New Features
 - Added support for pydantic object outputs with query engines (#7893)
 - `ClarifaiEmbedding` class added for embedding support (#7940)
-<<<<<<< HEAD
 - Markdown node parser, flat file reader and simple file node parser (#7863)
-=======
 - Added support for mongdb atlas `$vectorSearch` (#7866)
->>>>>>> 43a32ecd
 
 ### Bug Fixes / Nits
 - Adds support for using message metadata in discord reader (#7906)
